--- conflicted
+++ resolved
@@ -135,10 +135,7 @@
 - copy
 - delete
 
-<<<<<<< HEAD
-=======
 <br/><br/>
->>>>>>> b45c41fa
 #### list(bucket, prefix[, marker])
 Returns an array of keys in `s3://bucket/prefix`.  If you use a marker, the s3renity will start listing alphabetically from there.
 ```javascript
